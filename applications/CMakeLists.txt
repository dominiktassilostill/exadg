--- conflicted
+++ resolved
@@ -15,17 +15,9 @@
      UnsteadyNavierStokesPressureCorrection.cc
      UnsteadyNavierStokesCoupledSolver.cc
      multigrid_solver.cc
-<<<<<<< HEAD
      #fe_flow_past_cylinder.cc
      #fe_turbulent_channel.cc
      #fe_poiseuille.cc
-     #dg_turbulent_channel.cc
-     #dg_periodic_hill.cc
-=======
-     fe_flow_past_cylinder.cc
-     fe_turbulent_channel.cc
-     fe_poiseuille.cc
->>>>>>> d567dfac
      DGConvectionDiffusionProblem.cc
      )
 
