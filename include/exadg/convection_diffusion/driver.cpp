--- conflicted
+++ resolved
@@ -125,53 +125,6 @@
     {
       AssertThrow(false, dealii::ExcMessage("Not implemented"));
     }
-<<<<<<< HEAD
-
-    // setup solvers in case of BDF time integration or steady problems
-    VectorType const * velocity_ptr = nullptr;
-    VectorType         velocity;
-
-    if(application->get_parameters().problem_type == ProblemType::Unsteady)
-    {
-      if(application->get_parameters().temporal_discretization == TemporalDiscretization::BDF)
-      {
-        std::shared_ptr<TimeIntBDF<dim, Number>> time_integrator_bdf =
-          std::dynamic_pointer_cast<TimeIntBDF<dim, Number>>(time_integrator);
-
-        if(application->get_parameters().get_type_velocity_field() == TypeVelocityField::DoFVector)
-        {
-          pde_operator->initialize_dof_vector_velocity(velocity);
-          pde_operator->interpolate_velocity(velocity, time_integrator->get_time());
-          velocity_ptr = &velocity;
-        }
-
-        pde_operator->setup_solver(time_integrator_bdf->get_scaling_factor_time_derivative_term(),
-                                   velocity_ptr);
-      }
-      else
-      {
-        AssertThrow(application->get_parameters().temporal_discretization ==
-                      TemporalDiscretization::ExplRK,
-                    dealii::ExcMessage("Not implemented."));
-      }
-    }
-    else if(application->get_parameters().problem_type == ProblemType::Steady)
-    {
-      if(application->get_parameters().get_type_velocity_field() == TypeVelocityField::DoFVector)
-      {
-        pde_operator->initialize_dof_vector_velocity(velocity);
-        pde_operator->interpolate_velocity(velocity, 0.0 /* time */);
-        velocity_ptr = &velocity;
-      }
-
-      pde_operator->setup_solver(1.0 /* scaling_factor_time_derivative_term */, velocity_ptr);
-    }
-    else
-    {
-      AssertThrow(false, dealii::ExcMessage("Not implemented"));
-    }
-=======
->>>>>>> ced0479c
   }
 
   timer_tree.insert({"Convection-diffusion", "Setup"}, timer.wall_time());
@@ -222,43 +175,9 @@
     dealii::ExcMessage(
       "Combination of adaptive mesh refinement and dealii::MappingQCache not implemented."));
 
-  pde_operator->initialize_dof_handler_and_constraints();
-  pde_operator->setup();
+  pde_operator->setup_after_coarsening_and_refinement();
 
   postprocessor->setup(*pde_operator);
-
-  VectorType const * velocity_ptr = nullptr;
-  VectorType         velocity;
-
-  if(application->get_parameters().problem_type == ProblemType::Unsteady)
-  {
-    if(application->get_parameters().temporal_discretization == TemporalDiscretization::BDF)
-    {
-      if(application->get_parameters().get_type_velocity_field() == TypeVelocityField::DoFVector)
-      {
-        Assert(false, dealii::ExcMessage("ALE and AMR combination not implemented."));
-        pde_operator->initialize_dof_vector_velocity(velocity);
-        pde_operator->interpolate_velocity(velocity, time_integrator->get_time());
-        velocity_ptr = &velocity;
-      }
-
-      std::shared_ptr<TimeIntBDF<dim, Number>> time_integrator_bdf =
-        std::dynamic_pointer_cast<TimeIntBDF<dim, Number>>(time_integrator);
-
-      pde_operator->setup_solver(time_integrator_bdf->get_scaling_factor_time_derivative_term(),
-                                 velocity_ptr);
-    }
-    else
-    {
-      AssertThrow(application->get_parameters().temporal_discretization ==
-                    TemporalDiscretization::ExplRK,
-                  dealii::ExcMessage("Not implemented."));
-    }
-  }
-  else
-  {
-    AssertThrow(false, dealii::ExcMessage("Not implemented"));
-  }
 }
 
 
