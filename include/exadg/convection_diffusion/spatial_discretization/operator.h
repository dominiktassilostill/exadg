--- conflicted
+++ resolved
@@ -86,22 +86,12 @@
         std::string const &                                    dof_index_velocity_external_in = "");
 
   /*
-<<<<<<< HEAD
-   * This function initializes operators, preconditioners, and solvers related to the solution of
-   * linear systems of equation required for implicit formulations.
-   */
-  void
-  setup_solver(double const scaling_factor_mass = -1.0, VectorType const * velocity = nullptr);
-
-  /**
-   * Initializes dealii::DoFHandlers and dealii::AffineConstraints.
-   */
-  void
-  initialize_dof_handler_and_constraints();
-
-  /*
-=======
->>>>>>> ced0479c
+   * Call this setup() function for setup after adaptive mesh refinement.
+   */
+  void
+  setup_after_coarsening_and_refinement();
+
+  /*
    * Initialization of dof-vector.
    */
   void
@@ -308,6 +298,12 @@
 
 private:
   /**
+   * Initializes dealii::DoFHandlers and dealii::AffineConstraints.
+   */
+  void
+  initialize_dof_handler_and_constraints();
+
+  /**
    * Performs setup of operators.
    */
   void
